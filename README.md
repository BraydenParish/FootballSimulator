# NFL GM Simulator Monorepo

This repository contains the scaffolding for the NFL GM Simulator project. The
monorepo is organized into dedicated workspaces for the FastAPI backend, React +
Tailwind frontend, database assets, and shared utilities used across services.

## Project Structure

```text
backend/   # FastAPI application
frontend/  # React + Tailwind dashboard
database/  # SQLite schema, initialization, and loaders
shared/    # Shared data files, constants, and parsing utilities
```

## Getting Started

### Backend

```bash
cd backend
python -m venv .venv
source .venv/bin/activate
pip install -r requirements.txt
uvicorn app.main:app --reload
```

<<<<<<< HEAD
The API will be available at `http://localhost:8000`; the `/health` endpoint returns `{ "status": "ok" }` when running. The frontend defaults to mock data, but setting `VITE_API_MODE=api` will point the UI at the live backend once the service is running.
=======
The API will be available at `http://localhost:8000`, and `GET /health` returns
`{ "status": "ok" }` when the service is running. After seeding the database, the
backend serves deterministic placeholder data so the frontend can render consistent
results while development continues. Key endpoints now include:

| Method | Endpoint | Description |
| --- | --- | --- |
| GET | `/teams` | List every NFL team and its current roster. |
| GET | `/teams/{teamId}` | Retrieve a single team including its players. |
| GET | `/teams/{teamId}/stats` | Starter stats generated from simulations. |
| GET | `/players` | Browse the player pool; filter by `teamId` or `status`. |
| GET | `/free-agents` | View the current free-agent market for the season. |
| POST | `/teams/{teamId}/sign` | Sign a free agent while checking depth rules. |
| GET/POST | `/teams/{teamId}/depth-chart` | Inspect or update depth slots. |
| POST | `/trade/validate` | Validate a proposed trade against roster rules. |
| POST | `/trade` | Execute an approved trade and persist roster changes. |
| GET | `/games` | Review scheduled or completed games by week or team. |
| GET | `/games/{gameId}` | Inspect one scheduled or completed game summary. |
| POST | `/simulate-week` | Simulate a week with scores, stats, and narratives. |
>>>>>>> dd9db3a0

### Frontend

```bash
cd frontend
npm install
npm run dev
```

<<<<<<< HEAD
Open the dashboard at `http://localhost:5173` to interact with the GM control center UI. When both services are running you can simulate weeks, review results, and manage your roster end-to-end.

### Full-stack workflow

1. Start the backend in one terminal (`uvicorn app.main:app --reload`).
2. Start the frontend in another terminal (`npm run dev`).
3. Load `http://localhost:5173` – the dashboard greets you with a matchup preview, roster summary, and quick links to roster management pages.
4. Click **Simulate Week** to trigger a quick simulation. The UI will navigate to the **Results** page with box scores, stat leaders, and injuries for the selected week. Use the Previous/Next buttons to browse other weeks at any time.
5. Use the navigation bar to reach:
   - **Results** – recap the latest week using `/games/week/{week}` data.
   - **Depth Chart** – reorder starters with dropdown swaps using `/teams/{id}/depth-chart` (GET + POST) to keep lineups in sync.
   - **Free Agency** – filter and sign available free agents from `/free-agents`; commit signings with `POST /free-agents/sign`.
   - **Trade Center** – build multi-player trades, validate them through `POST /trades/propose`, and commit approved deals via `POST /trades/execute`.
   - **Standings** – view division tables powered by `/standings`, including win-percentage tiebreakers and highlighted leaders.

All transactional pages fall back to seeded demo data if live endpoints are unavailable, ensuring the UI remains interactive.
=======
Open the dashboard at `http://localhost:5173` to view the placeholder GM
control center UI.
>>>>>>> dd9db3a0

### Database Seeding

```bash
make seed
```

The `make seed` target provisions the SQLite database using the schema defined in
`database/schema.sql` and populates the tables with the roster, free-agent,
schedule, and narrative placeholder data from `shared/data`. Once seeded,
endpoints such as `/teams`, `/free-agents`, `/trade`, `/games`, and `/simulate-week`
read from the database for deterministic responses.

### Running the test suite

Backend tests rely on the seeded SQLite database. From the repository root run:

```bash
pytest
```

<<<<<<< HEAD
The command initializes `database/nfl_gm_sim.db` using the schema defined in `database/schema.sql` and seeds the tables with the placeholder roster and free-agent data found in `shared/data`.

## Frontend tests

Vitest powers the integration tests that cover simulations, roster moves, depth chart persistence, trades, and standings updates. Pytest exercises the FastAPI endpoints for simulations, free agency, depth charts, and trades to keep backend workflows green.

```bash
cd frontend
npm run test
```

The tests exercise the React Query + mock data store flow, so they remain green even when backend parsers are still being wired up.
=======
The tests cover week simulations, free agency, trades, standings, and box score retrievals.
>>>>>>> dd9db3a0
<|MERGE_RESOLUTION|>--- conflicted
+++ resolved
@@ -25,9 +25,6 @@
 uvicorn app.main:app --reload
 ```
 
-<<<<<<< HEAD
-The API will be available at `http://localhost:8000`; the `/health` endpoint returns `{ "status": "ok" }` when running. The frontend defaults to mock data, but setting `VITE_API_MODE=api` will point the UI at the live backend once the service is running.
-=======
 The API will be available at `http://localhost:8000`, and `GET /health` returns
 `{ "status": "ok" }` when the service is running. After seeding the database, the
 backend serves deterministic placeholder data so the frontend can render consistent
@@ -47,7 +44,6 @@
 | GET | `/games` | Review scheduled or completed games by week or team. |
 | GET | `/games/{gameId}` | Inspect one scheduled or completed game summary. |
 | POST | `/simulate-week` | Simulate a week with scores, stats, and narratives. |
->>>>>>> dd9db3a0
 
 ### Frontend
 
@@ -57,7 +53,6 @@
 npm run dev
 ```
 
-<<<<<<< HEAD
 Open the dashboard at `http://localhost:5173` to interact with the GM control center UI. When both services are running you can simulate weeks, review results, and manage your roster end-to-end.
 
 ### Full-stack workflow
@@ -74,10 +69,6 @@
    - **Standings** – view division tables powered by `/standings`, including win-percentage tiebreakers and highlighted leaders.
 
 All transactional pages fall back to seeded demo data if live endpoints are unavailable, ensuring the UI remains interactive.
-=======
-Open the dashboard at `http://localhost:5173` to view the placeholder GM
-control center UI.
->>>>>>> dd9db3a0
 
 ### Database Seeding
 
@@ -99,19 +90,4 @@
 pytest
 ```
 
-<<<<<<< HEAD
-The command initializes `database/nfl_gm_sim.db` using the schema defined in `database/schema.sql` and seeds the tables with the placeholder roster and free-agent data found in `shared/data`.
-
-## Frontend tests
-
-Vitest powers the integration tests that cover simulations, roster moves, depth chart persistence, trades, and standings updates. Pytest exercises the FastAPI endpoints for simulations, free agency, depth charts, and trades to keep backend workflows green.
-
-```bash
-cd frontend
-npm run test
-```
-
-The tests exercise the React Query + mock data store flow, so they remain green even when backend parsers are still being wired up.
-=======
-The tests cover week simulations, free agency, trades, standings, and box score retrievals.
->>>>>>> dd9db3a0
+The tests cover week simulations, free agency, trades, standings, and box score retrievals.