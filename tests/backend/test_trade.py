--- conflicted
+++ resolved
@@ -84,11 +84,7 @@
 
 def _free_agent_id_by_name(
     client: TestClient, name: str, position: Optional[str] = None
-<<<<<<< HEAD
 ) -> tuple[int, Dict[str, Any]]:
-=======
-) -> int:
->>>>>>> 4d66ecff
     payload = _json(client, "/free-agents")
     players = _k(payload, "players", "freeAgents", default=[])
     matches = [
@@ -102,7 +98,6 @@
         raise AssertionError(
             f"Free agent {name} is ambiguous; pass position=..."
         )
-<<<<<<< HEAD
     player = matches[0]
     return int(_k(player, "id", "playerId")), player
 
@@ -112,32 +107,17 @@
     connection = sqlite3.connect(path)
     connection.row_factory = sqlite3.Row
     return connection
-=======
-    return int(_k(matches[0], "id", "playerId"))
->>>>>>> 4d66ecff
 
 
 def test_trade_blocks_duplicate_elite_qbs(api_client: TestClient) -> None:
     buf_id = _team_id(api_client, "BUF")
     cin_id = _team_id(api_client, "CIN")
 
-<<<<<<< HEAD
-    julio_id, julio_payload = _free_agent_id_by_name(
-        api_client, "Julio Jones", position="WR"
-    )
-
-    sign_response = api_client.post(
-        "/free-agents/sign",
-        json={"teamId": cin_id, "playerId": julio_id},
-    )
-    assert sign_response.status_code == 200
-=======
     allen_id = _player_id(api_client, buf_id, "Josh Allen", position="QB")
     burrow_id = _player_id(api_client, cin_id, "Joe Burrow", position="QB")
     diggs_id = _player_id(api_client, buf_id, "Stefon Diggs", position="WR")
 
     assert allen_id in _roster_player_ids(api_client, buf_id), "BUF should already roster Josh Allen"
->>>>>>> 4d66ecff
 
     julio_rating = float(_k(julio_payload, "overall", "rating", default=75))
     buf_roster = list(_roster(api_client, buf_id))
@@ -150,31 +130,6 @@
     trade_payload = {
         "teamA": buf_id,
         "teamB": cin_id,
-<<<<<<< HEAD
-        "offer": [{"type": "player", "playerId": offer_id}],
-        "request": [{"type": "player", "playerId": julio_id}],
-    }
-
-    proposal = api_client.post("/trades/propose", json=trade_payload)
-    assert proposal.status_code == 200
-    body = proposal.json()
-    assert _k(body, "status", "result") == "accepted", body
-
-    trade_response = api_client.post("/trades/execute", json=trade_payload)
-    assert trade_response.status_code == 200, trade_response.text
-    trade_body = trade_response.json()
-
-    team_a_received = _k(trade_body, "teamA_received", "teamAReceived")
-    team_b_received = _k(trade_body, "teamB_received", "teamBReceived")
-    assert any(_k(player, "id", "playerId") == julio_id for player in team_a_received["players"])
-    assert any(_k(player, "id", "playerId") == offer_id for player in team_b_received["players"])
-
-    buf_roster_ids = _roster_player_ids(api_client, buf_id)
-    cin_roster_ids = _roster_player_ids(api_client, cin_id)
-    assert julio_id in buf_roster_ids
-    assert offer_id not in buf_roster_ids
-    assert offer_id in cin_roster_ids
-=======
         "offer": [{"type": "player", "playerId": diggs_id}],
         "request": [{"type": "player", "playerId": burrow_id}],
     }
@@ -185,155 +140,13 @@
     message = _k(body, "message", "reason", default="")
     assert status == "rejected", f"expected rejected, got {status}: {body}"
     assert "Team" in message or "duplicate" in message.lower()
->>>>>>> 4d66ecff
 
 
 def test_trade_preserves_combined_roster_sizes(api_client: TestClient) -> None:
     buf_id = _team_id(api_client, "BUF")
     cin_id = _team_id(api_client, "CIN")
 
-<<<<<<< HEAD
-    allen_id = _player_id(api_client, buf_id, "Josh Allen", position="QB")
-    burrow_id = _player_id(api_client, cin_id, "Joe Burrow", position="QB")
-    diggs_id = _player_id(api_client, buf_id, "Stefon Diggs", position="WR")
-
-    assert allen_id in _roster_player_ids(api_client, buf_id)
-=======
     julio_id = _free_agent_id_by_name(api_client, "Julio Jones", position="WR")
-    sign_response = api_client.post(
-        "/free-agents/sign",
-        json={"teamId": cin_id, "playerId": julio_id},
-    )
-    assert sign_response.status_code == 200
-
-    total_before = _roster_size(api_client, buf_id) + _roster_size(api_client, cin_id)
->>>>>>> 4d66ecff
-
-    trade_payload = {
-        "teamA": buf_id,
-        "teamB": cin_id,
-<<<<<<< HEAD
-        "offer": [{"type": "player", "playerId": diggs_id}],
-        "request": [{"type": "player", "playerId": burrow_id}],
-    }
-    response = api_client.post("/trades/propose", json=trade_payload)
-    assert response.status_code == 200
-    body = response.json()
-    status = _k(body, "status", "result")
-    message = _k(body, "message", "reason", default="")
-    assert status == "rejected", f"expected rejected, got {status}: {body}"
-    assert "Team" in message or "elite" in message.lower() or "duplicate" in message.lower()
-
-
-def test_trade_prevents_roster_overflow(api_client: TestClient) -> None:
-    rules = load_game_rules()
-    buf_id = _team_id(api_client, "BUF")
-    cin_id = _team_id(api_client, "CIN")
-
-    current_roster = len(_roster_player_ids(api_client, cin_id))
-    cin_fill = max(0, rules.roster_max - current_roster)
-    cin_fallback = max(1, cin_fill)
-
-    with _db_connection() as connection:
-        max_id_row = connection.execute("SELECT MAX(id) AS max_id FROM players").fetchone()
-        next_id = (max_id_row["max_id"] or 0) + 1
-        for index in range(cin_fallback):
-            connection.execute(
-                """
-                INSERT INTO players (
-                    id,
-                    name,
-                    position,
-                    overall_rating,
-                    age,
-                    team_id,
-                    salary,
-                    contract_years,
-                    status
-                )
-                VALUES (?, ?, 'LB', 60, 24, ?, 1000000, 1, 'active')
-                """,
-                (
-                    next_id + index,
-                    f"Depth Reserve {index + 1}",
-                    cin_id,
-                ),
-            )
-        next_id += cin_fallback
-        for index in range(2):
-            connection.execute(
-                """
-                INSERT INTO players (
-                    id,
-                    name,
-                    position,
-                    overall_rating,
-                    age,
-                    team_id,
-                    salary,
-                    contract_years,
-                    status
-                )
-                VALUES (?, ?, 'LB', 32, 24, ?, 750000, 1, 'active')
-                """,
-                (
-                    next_id + index,
-                    f"Bills Reserve {index + 1}",
-                    buf_id,
-                ),
-            )
-        connection.commit()
-
-    assert len(_roster_player_ids(api_client, cin_id)) >= rules.roster_max
-
-    buf_roster = list(_roster(api_client, buf_id))
-    cin_roster = list(_roster(api_client, cin_id))
-
-    target_player_entry = cin_roster[-1]
-    target_rating = float(
-        _k(target_player_entry, "overall", "overall_rating", default=60)
-    )
-    fairness_tolerance = 8.0
-    offer_candidates: list[dict[str, Any]] | None = None
-    for first in buf_roster:
-        first_rating = float(_k(first, "overall", "overall_rating", default=70))
-        for second in buf_roster:
-            if first is second:
-                continue
-            total = first_rating + float(
-                _k(second, "overall", "overall_rating", default=70)
-            )
-            if abs(total - target_rating) <= fairness_tolerance:
-                offer_candidates = [first, second]
-                break
-        if offer_candidates:
-            break
-
-    if offer_candidates is None:
-        offer_candidates = buf_roster[-2:]
-
-    offer_players = [int(_k(player, "id", "playerId")) for player in offer_candidates]
-    request_player = int(_k(target_player_entry, "id", "playerId"))
-
-    trade_payload = {
-        "teamA": buf_id,
-        "teamB": cin_id,
-        "offer": [{"type": "player", "playerId": pid} for pid in offer_players],
-        "request": [{"type": "player", "playerId": request_player}],
-    }
-
-    response = api_client.post("/trades/propose", json=trade_payload)
-    assert response.status_code == 200
-    body = response.json()
-    assert _k(body, "status", "result") == "rejected"
-    assert "roster" in _k(body, "message", "reason", default="").lower()
-
-
-def test_trade_preserves_combined_roster_sizes(api_client: TestClient) -> None:
-    buf_id = _team_id(api_client, "BUF")
-    cin_id = _team_id(api_client, "CIN")
-
-    julio_id, _ = _free_agent_id_by_name(api_client, "Julio Jones", position="WR")
     sign_response = api_client.post(
         "/free-agents/sign",
         json={"teamId": cin_id, "playerId": julio_id},
@@ -355,18 +168,6 @@
         ],
         "request": [{"type": "player", "playerId": julio_id}],
     }
-=======
-        "offer": [
-            {
-                "type": "player",
-                "playerId": _player_id(
-                    api_client, buf_id, "James Cook", position="RB"
-                ),
-            }
-        ],
-        "request": [{"type": "player", "playerId": julio_id}],
-    }
->>>>>>> 4d66ecff
     trade_response = api_client.post("/trades/execute", json=trade_payload)
     assert trade_response.status_code == 200, trade_response.text
 
