--- conflicted
+++ resolved
@@ -2,10 +2,7 @@
 
 import os
 import sqlite3
-<<<<<<< HEAD
 from typing import Any, Dict, Iterable, Optional
-=======
->>>>>>> 0ecc0913
 
 from fastapi.testclient import TestClient
 from typing import Any, Dict, Iterable, Optional
@@ -87,7 +84,6 @@
     return len(list(_roster(client, team_id)))
 
 
-<<<<<<< HEAD
 def _free_agent_id_by_name(
     client: TestClient, name: str, position: Optional[str] = None
 ) -> tuple[int, Dict[str, Any]]:
@@ -108,8 +104,6 @@
     return int(_k(player, "id", "playerId")), player
 
 
-=======
->>>>>>> 0ecc0913
 def _db_connection() -> sqlite3.Connection:
     path = os.environ["NFL_GM_DB_PATH"]
     connection = sqlite3.connect(path)
@@ -117,11 +111,14 @@
     return connection
 
 
-<<<<<<< HEAD
-def test_trade_blocks_duplicate_elite_qbs(api_client: TestClient) -> None:
-=======
+def _db_connection() -> sqlite3.Connection:
+    path = os.environ["NFL_GM_DB_PATH"]
+    connection = sqlite3.connect(path)
+    connection.row_factory = sqlite3.Row
+    return connection
+
+
 def test_trade_swaps_players_and_updates_rosters(api_client: TestClient) -> None:
->>>>>>> 0ecc0913
     buf_id = _team_id(api_client, "BUF")
     cin_id = _team_id(api_client, "CIN")
 
@@ -129,7 +126,6 @@
     burrow_id = _player_id(api_client, cin_id, "Joe Burrow", position="QB")
     diggs_id = _player_id(api_client, buf_id, "Stefon Diggs", position="WR")
 
-<<<<<<< HEAD
     assert allen_id in _roster_player_ids(api_client, buf_id), "BUF should already roster Josh Allen"
 
     julio_rating = float(_k(julio_payload, "overall", "rating", default=75))
@@ -139,30 +135,10 @@
         key=lambda player: abs(float(_k(player, "overall", "rating", default=70)) - julio_rating),
     )
     offer_id = int(_k(offer_player, "id", "playerId"))
-=======
-    # Sign Julio Jones to Cincinnati so they have an asset to trade back.
-    sign_response = api_client.post(
-        "/free-agents/sign",
-        json={"teamId": cin_id, "playerId": julio_id},
-    )
-    assert sign_response.status_code == 200
->>>>>>> 0ecc0913
 
     trade_payload = {
         "teamA": buf_id,
         "teamB": cin_id,
-<<<<<<< HEAD
-        "offer": [{"type": "player", "playerId": diggs_id}],
-        "request": [{"type": "player", "playerId": burrow_id}],
-    }
-    response = api_client.post("/trades/propose", json=trade_payload)
-    assert response.status_code == 200
-    body = response.json()
-    status = _k(body, "status", "result")
-    message = _k(body, "message", "reason", default="")
-    assert status == "rejected", f"expected rejected, got {status}: {body}"
-    assert "Team" in message or "duplicate" in message.lower()
-=======
         "offer": [{"type": "player", "playerId": 2}],
         "request": [{"type": "player", "playerId": julio_id}],
     }
@@ -173,7 +149,15 @@
     trade_response = api_client.post("/trades/execute", json=trade_payload)
     assert trade_response.status_code == 200, trade_response.text
     trade_body = trade_response.json()
->>>>>>> 0ecc0913
+
+    assert any(player["id"] == julio_id for player in trade_body["teamA_received"]["players"])
+    assert any(player["id"] == 2 for player in trade_body["teamB_received"]["players"])
+
+    buf_roster = _roster_player_ids(api_client, buf_id)
+    cin_roster = _roster_player_ids(api_client, cin_id)
+    assert julio_id in buf_roster
+    assert 2 not in buf_roster
+    assert 2 in cin_roster
 
 
 def test_trade_preserves_combined_roster_sizes(api_client: TestClient) -> None:
@@ -192,23 +176,6 @@
     trade_payload = {
         "teamA": buf_id,
         "teamB": cin_id,
-<<<<<<< HEAD
-        "offer": [
-            {
-                "type": "player",
-                "playerId": _player_id(
-                    api_client, buf_id, "James Cook", position="RB"
-                ),
-            }
-        ],
-        "request": [{"type": "player", "playerId": julio_id}],
-    }
-    trade_response = api_client.post("/trades/execute", json=trade_payload)
-    assert trade_response.status_code == 200, trade_response.text
-
-    total_after = _roster_size(api_client, buf_id) + _roster_size(api_client, cin_id)
-    assert total_after == total_before
-=======
         "offer": [{"type": "player", "playerId": 2}],
         "request": [{"type": "player", "playerId": 3}],
     }
@@ -271,4 +238,6 @@
     response = api_client.post("/trade", json=trade_payload)
     assert response.status_code == 400
     assert "roster limit" in response.json()["detail"].lower()
->>>>>>> 0ecc0913
+
+    total_after = _roster_size(api_client, buf_id) + _roster_size(api_client, cin_id)
+    assert total_after == total_before