--- conflicted
+++ resolved
@@ -77,13 +77,6 @@
         "offer": [{"type": "player", "playerId": 2}],
         "request": [{"type": "player", "playerId": 3}],
     }
-<<<<<<< HEAD
-    response = api_client.post("/trades/propose", json=trade_payload)
-    assert response.status_code == 200
-    body = response.json()
-    assert body["status"] == "rejected"
-    assert "Team" in body["message"]
-=======
     response = api_client.post("/trade", json=trade_payload)
     assert response.status_code == 400
     assert "elite qb" in response.json()["detail"].lower()
@@ -143,4 +136,3 @@
     response = api_client.post("/trade", json=trade_payload)
     assert response.status_code == 400
     assert "roster limit" in response.json()["detail"].lower()
->>>>>>> dd9db3a0
