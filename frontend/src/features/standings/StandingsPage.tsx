--- conflicted
+++ resolved
@@ -41,70 +41,6 @@
   }, [standings]);
 
   return (
-<<<<<<< HEAD
-    <div className="space-y-6">
-      <Card>
-        <h2 className="text-2xl font-semibold text-white">Division standings</h2>
-        <p className="mt-2 text-sm text-slate-300">
-          Each table highlights the current division leader based on backend win percentage data.
-        </p>
-      </Card>
-
-      {standingsQuery.isLoading ? (
-        <Card>
-          <p className="text-sm text-slate-400">Loading standings…</p>
-        </Card>
-      ) : !grouped.length ? (
-        <Card>
-          <p className="text-sm text-slate-400">Standings will appear once games have been completed.</p>
-        </Card>
-      ) : (
-        <div className="grid gap-6 lg:grid-cols-2">
-          {grouped.map((division) => (
-            <Card key={division.id}>
-              <h3 className="text-sm font-semibold uppercase tracking-wide text-slate-400">{division.title}</h3>
-              <div className="mt-3 overflow-hidden rounded-xl border border-white/5">
-                <table className="min-w-full text-left text-sm">
-                  <thead className="bg-slate-900/60 text-xs uppercase tracking-wide text-slate-400">
-                    <tr>
-                      <th className="px-4 py-3 font-medium">Team</th>
-                      <th className="px-4 py-3 font-medium text-center">W</th>
-                      <th className="px-4 py-3 font-medium text-center">L</th>
-                      <th className="px-4 py-3 font-medium text-center">T</th>
-                      <th className="px-4 py-3 font-medium text-right">Win %</th>
-                    </tr>
-                  </thead>
-                  <tbody>
-                    {division.teams.map((team, index) => (
-                      <tr
-                        key={team.teamId}
-                        className={
-                          index === 0
-                            ? "bg-primary.accent/10 text-white"
-                            : "border-t border-white/5 text-slate-200"
-                        }
-                      >
-                        <td className="px-4 py-3 font-semibold">
-                          {team.name}
-                          <span className="ml-2 text-xs font-normal uppercase tracking-wide text-slate-400">
-                            {team.abbreviation}
-                          </span>
-                        </td>
-                        <td className="px-4 py-3 text-center">{team.wins}</td>
-                        <td className="px-4 py-3 text-center">{team.losses}</td>
-                        <td className="px-4 py-3 text-center">{team.ties}</td>
-                        <td className="px-4 py-3 text-right">{team.winPct.toFixed(3)}</td>
-                      </tr>
-                    ))}
-                  </tbody>
-                </table>
-              </div>
-            </Card>
-          ))}
-        </div>
-      )}
-    </div>
-=======
     <Card>
       <h2 className="text-2xl font-semibold text-white">League standings</h2>
       <p className="mt-2 text-sm text-slate-300">
@@ -151,6 +87,5 @@
         </table>
       </div>
     </Card>
->>>>>>> dd9db3a0
   );
 }