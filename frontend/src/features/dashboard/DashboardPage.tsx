import { useMemo, useState } from "react";
import { useMutation, useQuery, useQueryClient } from "@tanstack/react-query";
import { useNavigate } from "react-router-dom";
import { leagueApi } from "../../api/client";
import { queryKeys } from "../../api/queryKeys";
import { BoxScore, GameSummary, Player, TeamStats } from "../../types/league";
import { Card } from "../../components/ui/Card";
import { Modal } from "../../components/ui/Modal";
import { SimulationControls } from "./components/SimulationControls";
import { StandingsPreview } from "./components/StandingsPreview";
import { RecentResultsCard } from "./components/RecentResultsCard";
import { DepthChartPreview } from "./components/DepthChartPreview";

const FOCUS_TEAM_ID = 1;

function useFocusTeamData() {
  const standingsQuery = useQuery({
    queryKey: queryKeys.standings,
    queryFn: () => leagueApi.fetchStandings(),
  });

  const scheduleQuery = useQuery({
    queryKey: queryKeys.schedule(FOCUS_TEAM_ID),
    queryFn: () => leagueApi.fetchSchedule(FOCUS_TEAM_ID),
  });

  const boxScoresQuery = useQuery({
    queryKey: queryKeys.boxScores(FOCUS_TEAM_ID),
    queryFn: () => leagueApi.fetchBoxScores(FOCUS_TEAM_ID),
  });

  const rosterQuery = useQuery({
    queryKey: queryKeys.roster(FOCUS_TEAM_ID),
    queryFn: () => leagueApi.fetchTeamRoster(FOCUS_TEAM_ID),
  });

  const statsQuery = useQuery({
    queryKey: queryKeys.teamStats(FOCUS_TEAM_ID),
    queryFn: () => leagueApi.fetchTeamStats(FOCUS_TEAM_ID),
  });

  return { standingsQuery, scheduleQuery, boxScoresQuery, rosterQuery, statsQuery };
}

function determineUpcomingGame(schedule: GameSummary[]): GameSummary | null {
  if (!schedule.length) {
    return null;
  }
  const sorted = [...schedule].sort((a, b) => a.week - b.week || a.id - b.id);
  const unplayed = sorted.find((game) => !game.playedAt);
  return unplayed ?? sorted[sorted.length - 1];
}

function determineLastResult(schedule: GameSummary[]): GameSummary | null {
  const completed = schedule.filter((game) => Boolean(game.playedAt));
  if (!completed.length) {
    return null;
  }
  return completed.sort((a, b) => {
    if (a.week !== b.week) {
      return b.week - a.week;
    }
    return (b.playedAt ?? "").localeCompare(a.playedAt ?? "");
  })[0];
}

function extractStarters(players: Player[]): Array<{ slot: string; player: Player | undefined }> {
  const slots = ["QB1", "RB1", "WR1", "TE1", "LB1", "CB1"] as const;
  return slots.map((slot) => ({ slot, player: players.find((candidate) => candidate.depthChartSlot === slot) }));
}

export function DashboardPage() {
  const queryClient = useQueryClient();
  const navigate = useNavigate();
  const { standingsQuery, scheduleQuery, boxScoresQuery, rosterQuery, statsQuery } =
    useFocusTeamData();

  const standings = useMemo(() => standingsQuery.data ?? [], [standingsQuery.data]);
  const schedule = useMemo(() => scheduleQuery.data ?? [], [scheduleQuery.data]);
  const boxScores = useMemo(() => boxScoresQuery.data ?? [], [boxScoresQuery.data]);
  const roster = useMemo(() => rosterQuery.data ?? [], [rosterQuery.data]);
  const starters = useMemo(() => extractStarters(roster), [roster]);

  const upcomingGame = useMemo(() => determineUpcomingGame(schedule), [schedule]);
  const nextWeek = upcomingGame?.week ?? 1;

  const lastResultGame = useMemo(() => determineLastResult(schedule), [schedule]);
  const lastBoxScore = useMemo(
    () => boxScores.find((box) => box.gameId === lastResultGame?.id),
    [boxScores, lastResultGame]
  );

  const [boxScoreOpen, setBoxScoreOpen] = useState(false);
  const [playerStatsOpen, setPlayerStatsOpen] = useState(false);
<<<<<<< HEAD
=======
  const [simulationMessage, setSimulationMessage] = useState<string | null>(null);
  const [detailedLog, setDetailedLog] = useState<string[]>([]);
  const [latestWeek, setLatestWeek] = useState<number | null>(null);
  const [latestSummaries, setLatestSummaries] = useState<BoxScore[]>([]);
>>>>>>> dd9db3a0

  const simulationMutation = useMutation({
    mutationFn: leagueApi.simulateWeek,
    onSuccess: (_result, variables) => {
      queryClient.invalidateQueries({ queryKey: queryKeys.schedule(FOCUS_TEAM_ID) });
      queryClient.invalidateQueries({ queryKey: queryKeys.standings });
      queryClient.invalidateQueries({ queryKey: queryKeys.boxScores(FOCUS_TEAM_ID) });
      queryClient.invalidateQueries({ queryKey: queryKeys.teamStats(FOCUS_TEAM_ID) });
<<<<<<< HEAD
      queryClient.invalidateQueries({ queryKey: queryKeys.weekResults(variables.week) });
=======
      setDetailedLog(result.playByPlay);
      setLatestWeek(result.week);
      setLatestSummaries(result.summaries);
>>>>>>> dd9db3a0
    },
  });

  const handleSimulateWeek = async () => {
    const result = await simulationMutation.mutateAsync({ week: nextWeek, mode: "quick" });
    const targetWeek = result.week ?? nextWeek;
    const highlight = result.summaries[0]?.gameId ?? null;
    navigate(`/results/${targetWeek}`, { state: highlight ? { highlight } : undefined });
  };

  const standingsTop = useMemo(() => standings.slice(0, 3), [standings]);

  const playerStats: TeamStats | undefined = statsQuery.data;

  return (
    <div className="space-y-6">
      <SimulationControls
        isLoading={simulationMutation.isPending}
        nextWeek={nextWeek}
        standings={standings}
        upcomingGame={upcomingGame ?? null}
        focusTeamId={FOCUS_TEAM_ID}
        onSimulateWeek={handleSimulateWeek}
        onOpenPlayerStats={() => setPlayerStatsOpen(true)}
      />

      <div className="grid gap-6 lg:grid-cols-[2fr,1fr]">
        <div className="space-y-6">
          <RecentResultsCard
            isLoading={scheduleQuery.isLoading}
            error={scheduleQuery.error instanceof Error ? scheduleQuery.error.message : null}
            lastResult={lastResultGame}
            standings={standings}
            focusTeamId={FOCUS_TEAM_ID}
            onViewBoxScore={() => setBoxScoreOpen(true)}
          />
          {latestWeek ? (
            <Card data-test="simulation-results">
              <h2 className="text-lg font-semibold text-white">Week {latestWeek} Results</h2>
              <ul className="mt-3 space-y-2">
                {latestSummaries.map((summary) => (
                  <li
                    key={summary.gameId}
                    className="rounded-lg border border-white/10 bg-slate-900/60 px-4 py-3 text-sm text-slate-200"
                    data-test="game-result"
                  >
                    {summary.homeTeam.name} {summary.homeTeam.points} – {summary.awayTeam.points} {" "}
                    {summary.awayTeam.name}
                  </li>
                ))}
              </ul>
            </Card>
          ) : null}
          <Card>
            <h2 className="text-lg font-semibold text-white">League Narrative</h2>
            <p className="mt-2 text-sm text-slate-300">
              The league office reports balanced competition this season. Use the detailed simulator to
              craft your own storylines while live results synchronize across trades and roster moves.
            </p>
          </Card>
        </div>
        <div className="space-y-6">
          <DepthChartPreview starters={starters} onManageRoster={() => setPlayerStatsOpen(true)} />
          <StandingsPreview standings={standingsTop} />
          <Card>
            <h3 className="text-sm font-semibold uppercase tracking-wide text-slate-400">
              Ratings Snapshot
            </h3>
            <ul className="mt-3 space-y-2 text-sm text-slate-200">
              <li className="flex items-center justify-between"><span>Overall Index</span><span>86</span></li>
              <li className="flex items-center justify-between"><span>Offense</span><span>88</span></li>
              <li className="flex items-center justify-between"><span>Defense</span><span>84</span></li>
              <li className="flex items-center justify-between"><span>Special Teams</span><span>81</span></li>
            </ul>
          </Card>
        </div>
      </div>

      <Modal
        title="Latest box score"
        isOpen={boxScoreOpen}
        onClose={() => setBoxScoreOpen(false)}
        footer={
          <button
            type="button"
            onClick={() => setBoxScoreOpen(false)}
            className="rounded-lg bg-primary.accent px-4 py-2 text-sm font-semibold text-white shadow-sm transition hover:bg-primary.accent/90"
          >
            Close
          </button>
        }
      >
        {lastBoxScore ? (
          <div className="space-y-3">
            <div className="flex items-center justify-between text-base font-semibold text-white">
              <span>
                {lastBoxScore.homeTeam.name} {lastBoxScore.homeTeam.points}
              </span>
              <span>
                {lastBoxScore.awayTeam.points} {lastBoxScore.awayTeam.name}
              </span>
            </div>
            <div className="grid gap-3 text-sm text-slate-300">
              {lastBoxScore.keyPlayers.map((player) => (
                <div key={player.playerId} className="rounded-lg bg-slate-900 px-3 py-2">
                  <p className="font-semibold text-white">{player.name}</p>
                  <p className="text-xs text-slate-400">{player.statLine}</p>
                </div>
              ))}
            </div>
          </div>
        ) : (
          <p className="text-sm text-slate-400">Box score not available yet.</p>
        )}
      </Modal>

      <Modal
        title="Season player stats"
        isOpen={playerStatsOpen}
        onClose={() => setPlayerStatsOpen(false)}
        footer={
          <button
            type="button"
            onClick={() => setPlayerStatsOpen(false)}
            className="rounded-lg bg-primary.accent px-4 py-2 text-sm font-semibold text-white shadow-sm transition hover:bg-primary.accent/90"
          >
            Close
          </button>
        }
      >
        {playerStats ? (
          <div className="space-y-3 text-sm text-slate-200">
            <div className="rounded-lg bg-slate-900 px-3 py-2">
              <p className="font-semibold text-white">Team totals</p>
              <p className="text-xs text-slate-400">
                {playerStats.totalPoints} pts · {playerStats.totalYards} yds · {playerStats.totalTurnovers} turnovers across {" "}
                {playerStats.gamesPlayed} games
              </p>
            </div>
            <div>
              <h4 className="text-xs font-semibold uppercase tracking-wide text-slate-400">Starters</h4>
              <ul className="mt-2 space-y-2">
                {playerStats.starters.map((starter) => (
                  <li key={starter.playerId} className="rounded-lg bg-slate-900 px-3 py-2">
                    <p className="text-sm font-semibold text-white">
                      {starter.name} – {starter.position}
                    </p>
                    <p className="text-xs text-slate-400">{starter.statLine}</p>
                  </li>
                ))}
              </ul>
            </div>
          </div>
        ) : (
          <p className="text-sm text-slate-400">Season stats will appear after the first simulation.</p>
        )}
      </Modal>
    </div>
  );
}<|MERGE_RESOLUTION|>--- conflicted
+++ resolved
@@ -92,13 +92,10 @@
 
   const [boxScoreOpen, setBoxScoreOpen] = useState(false);
   const [playerStatsOpen, setPlayerStatsOpen] = useState(false);
-<<<<<<< HEAD
-=======
   const [simulationMessage, setSimulationMessage] = useState<string | null>(null);
   const [detailedLog, setDetailedLog] = useState<string[]>([]);
   const [latestWeek, setLatestWeek] = useState<number | null>(null);
   const [latestSummaries, setLatestSummaries] = useState<BoxScore[]>([]);
->>>>>>> dd9db3a0
 
   const simulationMutation = useMutation({
     mutationFn: leagueApi.simulateWeek,
@@ -107,13 +104,9 @@
       queryClient.invalidateQueries({ queryKey: queryKeys.standings });
       queryClient.invalidateQueries({ queryKey: queryKeys.boxScores(FOCUS_TEAM_ID) });
       queryClient.invalidateQueries({ queryKey: queryKeys.teamStats(FOCUS_TEAM_ID) });
-<<<<<<< HEAD
-      queryClient.invalidateQueries({ queryKey: queryKeys.weekResults(variables.week) });
-=======
       setDetailedLog(result.playByPlay);
       setLatestWeek(result.week);
       setLatestSummaries(result.summaries);
->>>>>>> dd9db3a0
     },
   });
 
