import { useMemo, useState } from "react";
import { useMutation, useQuery, useQueryClient } from "@tanstack/react-query";
import { leagueApi } from "../../api/client";
import { queryKeys } from "../../api/queryKeys";
import { Card } from "../../components/ui/Card";
import { Player, TradeProposal } from "../../types/league";

const DEFAULT_TEAM_A = 1;
const DEFAULT_TEAM_B = 2;

/**
 * TradeCenterPage renders the interactive trade workflow where users can build,
 * validate, and execute offers between two teams using mock trade rules.
 */
export function TradeCenterPage() {
  const queryClient = useQueryClient();
  const teamsQuery = useQuery({ queryKey: queryKeys.teams, queryFn: () => leagueApi.fetchTeams() });
  const [teamA, setTeamA] = useState<number>(DEFAULT_TEAM_A);
  const [teamB, setTeamB] = useState<number>(DEFAULT_TEAM_B);
  const [offer, setOffer] = useState<number[]>([]);
  const [request, setRequest] = useState<number[]>([]);
  const [feedback, setFeedback] = useState<string | null>(null);

  const rosterQueryA = useQuery({
    queryKey: queryKeys.roster(teamA),
    queryFn: () => leagueApi.fetchTeamRoster(teamA),
  });
  const rosterQueryB = useQuery({
    queryKey: queryKeys.roster(teamB),
    queryFn: () => leagueApi.fetchTeamRoster(teamB),
  });

  const formatTradeFeedback = (result: { message: string; valueDelta?: number | undefined }) => {
    if (typeof result.valueDelta === "number") {
      const sign = result.valueDelta > 0 ? "+" : "";
      return `${result.message} (Δ ${sign}${result.valueDelta.toFixed(1)} value)`;
    }
    return result.message;
  };

  const evaluateMutation = useMutation({
    mutationFn: (proposal: TradeProposal) => leagueApi.evaluateTrade(proposal),
<<<<<<< HEAD
    onSuccess: (result) => setFeedback(formatTradeFeedback(result)),
    onError: () => setFeedback("Trade validation failed. Please try again."),
=======
    onSuccess: (result) => {
      setFeedback(result.success ? "Trade Accepted" : result.message);
    },
    onError: (error: unknown) => {
      setFeedback(error instanceof Error ? error.message : "Trade evaluation failed.");
    },
>>>>>>> dd9db3a0
  });

  const executeMutation = useMutation({
    mutationFn: (proposal: TradeProposal) => leagueApi.executeTrade(proposal),
    onSuccess: (result) => {
      setFeedback(formatTradeFeedback(result));
      if (result.status === "accepted") {
        queryClient.invalidateQueries({ queryKey: queryKeys.roster(teamA) });
        queryClient.invalidateQueries({ queryKey: queryKeys.roster(teamB) });
        setOffer([]);
        setRequest([]);
      }
    },
    onError: () => setFeedback("Trade execution failed. Please try again."),
  });

  const handleToggle = (playerId: number, list: number[], setList: (ids: number[]) => void) => {
    if (list.includes(playerId)) {
      setList(list.filter((id) => id !== playerId));
    } else {
      setList([...list, playerId]);
    }
  };

  const teams = teamsQuery.data ?? [];
  const rosterA = rosterQueryA.data ?? [];
  const rosterB = rosterQueryB.data ?? [];

  const handleEvaluate = () => {
    const proposal: TradeProposal = { teamA, teamB, offer, request };
    setFeedback(null);
    evaluateMutation.mutate(proposal);
  };

  const handleExecute = () => {
    const proposal: TradeProposal = { teamA, teamB, offer, request };
    setFeedback(null);
    executeMutation.mutate(proposal);
  };

  const teamName = (teamId: number) => teams.find((team) => team.id === teamId)?.name ?? "Team";

  const renderRosterList = (players: Player[], selected: number[], onToggle: (id: number) => void) => (
    <ul className="max-h-64 space-y-2 overflow-y-auto rounded-xl border border-white/10 bg-slate-950/60 p-4 text-sm text-slate-200">
      {players.map((player) => (
        <li key={player.id} className="flex items-center justify-between gap-2">
          <label className="flex items-center gap-3">
            <input
              type="checkbox"
              checked={selected.includes(player.id)}
              onChange={() => onToggle(player.id)}
              className="h-4 w-4 rounded border-white/30 bg-slate-900 text-primary.accent focus:ring-primary.accent"
            />
            <span className="font-semibold text-white">{player.name}</span>
          </label>
          <span className="text-xs text-slate-400">{player.position} · OVR {player.overall}</span>
        </li>
      ))}
    </ul>
  );

  const tradeSummary = useMemo(
    () =>
      offer.length || request.length
        ? `Offer ${offer.length} asset(s) for ${request.length} asset(s).`
        : "Select assets from each roster to build a proposal.",
    [offer, request]
  );

  return (
    <div className="space-y-6">
      <Card>
        <h2 className="text-2xl font-semibold text-white">Trade center</h2>
        <p className="mt-2 text-sm text-slate-300">
          Build trade offers between two teams. All evaluations leverage the shared backend trade
          engine, ensuring roster and salary validation before execution.
        </p>
        {feedback ? (
          <div
            className="mt-3 rounded-lg bg-primary.accent/10 px-4 py-2 text-xs font-semibold text-primary.accent"
            data-test="trade-result"
          >
            {feedback}
          </div>
        ) : null}
        <div className="mt-6 grid gap-6 lg:grid-cols-2">
          <div className="space-y-3">
            <label className="flex flex-col text-sm text-slate-200">
              Offering team
              <select
                value={teamA}
                onChange={(event) => setTeamA(Number.parseInt(event.target.value, 10))}
                className="mt-1 rounded-lg border border-white/10 bg-slate-900 px-3 py-2 text-sm text-white focus-visible:outline focus-visible:outline-2 focus-visible:outline-offset-2 focus-visible:outline-primary.accent"
              >
                {teams.map((team) => (
                  <option key={team.id} value={team.id}>
                    {team.name}
                  </option>
                ))}
              </select>
            </label>
            {renderRosterList(rosterA, offer, (id) => handleToggle(id, offer, setOffer))}
          </div>
          <div className="space-y-3">
            <label className="flex flex-col text-sm text-slate-200">
              Receiving team
              <select
                value={teamB}
                onChange={(event) => setTeamB(Number.parseInt(event.target.value, 10))}
                className="mt-1 rounded-lg border border-white/10 bg-slate-900 px-3 py-2 text-sm text-white focus-visible:outline focus-visible:outline-2 focus-visible:outline-offset-2 focus-visible:outline-primary.accent"
              >
                {teams.map((team) => (
                  <option key={team.id} value={team.id}>
                    {team.name}
                  </option>
                ))}
              </select>
            </label>
            {renderRosterList(rosterB, request, (id) => handleToggle(id, request, setRequest))}
          </div>
        </div>
      </Card>

      <Card>
        <div className="flex flex-col gap-3 sm:flex-row sm:items-center sm:justify-between">
          <div>
            <h3 className="text-lg font-semibold text-white">Proposal summary</h3>
            <p className="text-sm text-slate-300">{tradeSummary}</p>
          </div>
          <div className="flex flex-col gap-2 sm:flex-row">
            <button
              type="button"
              onClick={handleEvaluate}
              disabled={evaluateMutation.isPending}
              className="rounded-lg bg-slate-800 px-4 py-2 text-sm font-semibold text-white shadow-sm transition hover:bg-slate-700 focus-visible:outline focus-visible:outline-2 focus-visible:outline-offset-2 focus-visible:outline-primary.accent disabled:cursor-not-allowed disabled:bg-slate-700/60"
            >
              Propose Trade
            </button>
            <button
              type="button"
              onClick={handleExecute}
              className="rounded-lg bg-primary.accent px-4 py-2 text-sm font-semibold text-white shadow-sm transition hover:bg-primary.accent/90 focus-visible:outline focus-visible:outline-2 focus-visible:outline-offset-2 focus-visible:outline-primary.accent"
            >
              Execute Trade
            </button>
          </div>
        </div>
        <p className="mt-4 text-xs text-slate-400">
          Offering: {teamName(teamA)} ({offer.length}) · Requesting: {teamName(teamB)} ({request.length})
        </p>
      </Card>
    </div>
  );
}<|MERGE_RESOLUTION|>--- conflicted
+++ resolved
@@ -40,17 +40,12 @@
 
   const evaluateMutation = useMutation({
     mutationFn: (proposal: TradeProposal) => leagueApi.evaluateTrade(proposal),
-<<<<<<< HEAD
-    onSuccess: (result) => setFeedback(formatTradeFeedback(result)),
-    onError: () => setFeedback("Trade validation failed. Please try again."),
-=======
     onSuccess: (result) => {
       setFeedback(result.success ? "Trade Accepted" : result.message);
     },
     onError: (error: unknown) => {
       setFeedback(error instanceof Error ? error.message : "Trade evaluation failed.");
     },
->>>>>>> dd9db3a0
   });
 
   const executeMutation = useMutation({
