--- conflicted
+++ resolved
@@ -607,15 +607,9 @@
   loadRules: (text: string) => void;
   loadSimulationRules: (text: string) => void;
   simulateWeek: (week: number, mode: SimulationMode) => SimulationResult;
-<<<<<<< HEAD
-  signFreeAgent: (teamId: number, playerId: number) => FreeAgentSigningResult;
-  evaluateTrade: (proposal: TradeProposal) => TradeProposalResult;
-  executeTrade: (proposal: TradeProposal) => TradeExecutionResult;
-=======
   signFreeAgent: (teamId: number, playerId: number) => SignResult;
   evaluateTrade: (proposal: TradeProposal) => TradeEvaluation;
   executeTrade: (proposal: TradeProposal) => TradeEvaluation;
->>>>>>> dd9db3a0
   updateDepthChart: (teamId: number, entries: DepthChartEntry[]) => void;
   computeStandings: () => Standing[];
   getTeamRoster: (teamId: number) => Player[];
@@ -974,27 +968,11 @@
     const state = get();
     const player = state.freeAgents.find((candidate) => candidate.id === playerId);
     if (!player) {
-<<<<<<< HEAD
-      return { status: "error", message: "Player is no longer available." };
-=======
       throw new Error("Player is no longer available.");
->>>>>>> dd9db3a0
     }
 
     const team = state.teams.find((candidate) => candidate.id === teamId);
     if (!team) {
-<<<<<<< HEAD
-      return { status: "error", message: "Team not found." };
-    }
-
-    const rosterCount = state.players.filter((candidate) => candidate.teamId === teamId).length;
-    if (rosterCount >= ROSTER_LIMIT) {
-      return { status: "error", message: "Roster limit reached." };
-    }
-
-    if (team.salarySpent + player.contractValue > team.salaryCap) {
-      return { status: "error", message: "Signing would exceed salary cap." };
-=======
       throw new Error("Team not found.");
     }
 
@@ -1008,7 +986,6 @@
 
     if (currentSalarySpent + player.contractValue > salaryCap) {
       throw new Error("Signing would exceed salary cap.");
->>>>>>> dd9db3a0
     }
 
     const updatedPlayer: Player = {
@@ -1031,15 +1008,11 @@
       ),
     });
 
-<<<<<<< HEAD
-    return { status: "signed", message: "Player signed to roster.", player: { ...player, teamId } };
-=======
     return {
       message: `Signed ${player.name} to the roster`,
       player: updatedPlayer,
       team: updatedTeam,
     };
->>>>>>> dd9db3a0
   },
   evaluateTrade: (proposal: TradeProposal) => {
     const state = get();
@@ -1089,10 +1062,6 @@
     const teamARoster = projectedPlayers.filter((player) => player.teamId === proposal.teamA);
     const teamBRoster = projectedPlayers.filter((player) => player.teamId === proposal.teamB);
 
-<<<<<<< HEAD
-    if (teamARoster.length > ROSTER_LIMIT || teamBRoster.length > ROSTER_LIMIT) {
-      return { status: "rejected", message: "Trade would exceed the roster limit for a team." };
-=======
     if (teamARoster.length > ROSTER_LIMIT && teamARoster.length > teamATotal) {
       return { success: false, message: `${teamA.name} would exceed the roster limit.` };
     }
@@ -1110,7 +1079,6 @@
         success: false,
         message: `${teamB.name} must retain at least ${ROSTER_MIN} players.`,
       };
->>>>>>> dd9db3a0
     }
 
     for (const position of KEY_POSITIONS) {
@@ -1124,15 +1092,6 @@
 
     const offerValue = sumContractValue(offerPlayers);
     const requestValue = sumContractValue(requestPlayers);
-<<<<<<< HEAD
-    const teamASalary = teamA.salarySpent - offerValue + requestValue;
-    const teamBSalary = teamB.salarySpent - requestValue + offerValue;
-    if (teamASalary > teamA.salaryCap) {
-      return { status: "rejected", message: `Trade would exceed salary cap for ${teamA.name}.` };
-    }
-    if (teamBSalary > teamB.salaryCap) {
-      return { status: "rejected", message: `Trade would exceed salary cap for ${teamB.name}.` };
-=======
     const teamASalary = getSalarySpent(teamA) - offerValue + requestValue;
     const teamBSalary = getSalarySpent(teamB) - requestValue + offerValue;
     if (teamASalary > getSalaryCap(teamA)) {
@@ -1140,7 +1099,6 @@
     }
     if (teamBSalary > getSalaryCap(teamB)) {
       return { success: false, message: `Trade would exceed salary cap for ${teamB.name}.` };
->>>>>>> dd9db3a0
     }
 
     if (countEliteQuarterbacks(teamARoster) > 1) {
