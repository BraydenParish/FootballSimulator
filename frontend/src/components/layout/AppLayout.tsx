--- conflicted
+++ resolved
@@ -6,13 +6,9 @@
   { to: "/depth-chart", label: "Depth Chart" },
   { to: "/free-agency", label: "Free Agency" },
   { to: "/trade-center", label: "Trade Center" },
-<<<<<<< HEAD
-  { to: "/standings", label: "Standings" },
-=======
   { to: "/depth-chart", label: "Depth Chart" },
   { to: "/standings", label: "Standings" },
   { to: "/data-uploads", label: "Data Uploads" },
->>>>>>> dd9db3a0
 ];
 
 export function AppLayout() {
