--- conflicted
+++ resolved
@@ -5,7 +5,6 @@
 
 import csv
 
-<<<<<<< HEAD
 FALLBACK_RATINGS: list[dict[str, object]] = [
     {
         "id": 1,
@@ -95,15 +94,6 @@
     for line in path.read_text().splitlines():
         line = line.strip()
         if not line or line.startswith("#"):
-=======
-
-def _normalize_row(row: dict[str, str | None]) -> dict[str, str]:
-    """Normalize CSV dictionary rows for easier lookups."""
-
-    normalized: dict[str, str] = {}
-    for key, value in row.items():
-        if key is None:
->>>>>>> dd9db3a0
             continue
         normalized[key.strip().lower()] = (value or "").strip()
     return normalized
@@ -132,96 +122,6 @@
 
 def parse_ratings(path: str | Path) -> list[dict[str, object]]:
     path = Path(path)
-<<<<<<< HEAD
-    try:
-        rows = list(_read_lines(path))
-        if not rows:
-            raise ValueError("ratings file empty")
-        players: list[dict[str, object]] = []
-        for row in rows:
-            player_id, name, position, overall, team_abbr, age = row.split("|")
-            players.append(
-                {
-                    "id": int(player_id),
-                    "name": name,
-                    "position": position,
-                    "overall_rating": int(overall),
-                    "team_abbr": team_abbr,
-                    "age": int(age),
-                }
-            )
-        return players
-    except Exception:
-        return [dict(entry) for entry in FALLBACK_RATINGS]
-
-
-def parse_depth_charts(path: str | Path) -> list[dict[str, object]]:
-    path = Path(path)
-    try:
-        rows = list(_read_lines(path))
-        if not rows:
-            raise ValueError("depth chart file empty")
-        entries: list[dict[str, object]] = []
-        for row in rows:
-            team_abbr, position, player_id, order = row.split("|")
-            entries.append(
-                {
-                    "team_abbr": team_abbr,
-                    "position": position,
-                    "player_id": int(player_id),
-                    "order": int(order),
-                }
-            )
-        return entries
-    except Exception:
-        return [dict(entry) for entry in FALLBACK_DEPTH_CHARTS]
-
-
-def parse_free_agents(path: str | Path) -> list[dict[str, object]]:
-    path = Path(path)
-    try:
-        rows = list(_read_lines(path))
-        if not rows:
-            raise ValueError("free agent file empty")
-        agents: list[dict[str, object]] = []
-        for row in rows:
-            player_id, name, position, overall, age = row.split("|")
-            agents.append(
-                {
-                    "id": int(player_id),
-                    "name": name,
-                    "position": position,
-                    "overall_rating": int(overall),
-                    "age": int(age),
-                }
-            )
-        return agents
-    except Exception:
-        return [dict(entry) for entry in FALLBACK_FREE_AGENTS]
-
-
-def parse_schedule(path: str | Path) -> list[dict[str, object]]:
-    """Parse scheduled games from a pipe-delimited text file."""
-
-    path = Path(path)
-    try:
-        rows = list(_read_lines(path))
-        if not rows:
-            raise ValueError("schedule file empty")
-        schedule: list[dict[str, object]] = []
-        for row in rows:
-            week, home_abbr, away_abbr = row.split("|")
-            schedule.append(
-                {
-                    "week": int(week),
-                    "home_abbr": home_abbr,
-                    "away_abbr": away_abbr,
-                }
-            )
-        return schedule
-    except Exception:
-        return [dict(entry) for entry in FALLBACK_SCHEDULE]
-=======
     players: list[dict[str, str]] = []
 
     if path.suffix.lower() == ".csv":
@@ -470,5 +370,4 @@
     return [
         {"week": 1, "home_abbr": "BUF", "away_abbr": "CIN"},
         {"week": 2, "home_abbr": "CIN", "away_abbr": "BUF"},
-    ]
->>>>>>> dd9db3a0
+    ]