--- conflicted
+++ resolved
@@ -10,13 +10,8 @@
 from backend.app.db import get_connection, row_to_dict
 from backend.app.services.box_score_service import BoxScoreService
 from backend.app.services.narrative_service import NarrativeService
-<<<<<<< HEAD
-from backend.app.services.roster_service import RosterService
-from backend.app.services.simulation_service import SimulationService
-=======
 from backend.app.services.injury_service import InjuryService
 from backend.app.services.simulation_service import GameBoxScore, SimulationService
->>>>>>> dd9db3a0
 from backend.app.services.stats_service import TeamStatsService
 from backend.app.services.trade_service import TradeResult, TradeService
 from shared.utils.rules import load_game_rules, load_simulation_rules
@@ -26,14 +21,9 @@
 SIMULATION_RULES = load_simulation_rules()
 
 roster_service = RosterService(GAME_RULES)
-<<<<<<< HEAD
-trade_service = TradeService(GAME_RULES, roster_service, current_year=CURRENT_YEAR)
-simulation_service = SimulationService(SIMULATION_RULES)
-=======
 injury_service = InjuryService()
 trade_service = TradeService(GAME_RULES, roster_service)
 simulation_service = SimulationService(SIMULATION_RULES, injury_service=injury_service)
->>>>>>> dd9db3a0
 box_score_service = BoxScoreService()
 narrative_service = NarrativeService()
 team_stats_service = TeamStatsService()
@@ -656,12 +646,9 @@
     play_by_play: list[str] = []
     if detailed:
         play_by_play = _format_play_log(box_scores)
-<<<<<<< HEAD
-=======
 
     games_payload = [_serialize_simulation_game(box, include_plays=detailed) for box in box_scores]
 
->>>>>>> dd9db3a0
     return {
         "week": request.week,
         "mode": request.mode,
@@ -683,8 +670,6 @@
     return entries
 
 
-<<<<<<< HEAD
-=======
 def _serialize_simulation_game(box: GameBoxScore, *, include_plays: bool) -> dict:
     team_stats_payload: list[dict] = []
     player_stats_payload: list[dict] = []
@@ -724,7 +709,6 @@
     return box_scores
 
 
->>>>>>> dd9db3a0
 @app.get("/games/box-scores")
 def list_box_scores(week: Optional[int] = None, team_id: Optional[int] = None):
     with get_connection() as connection:
@@ -739,18 +723,8 @@
     return payload
 
 
-<<<<<<< HEAD
-# ---------------------------------------------------------------------------
-# Narratives & standings
-# ---------------------------------------------------------------------------
-
-
-@app.get("/narratives")
-def list_narratives(week: Optional[int] = None):
-=======
 @app.get("/standings")
 def league_standings():
->>>>>>> dd9db3a0
     with get_connection() as connection:
         teams = connection.execute(
             """
@@ -760,55 +734,6 @@
             """
         ).fetchall()
 
-<<<<<<< HEAD
-@app.get("/standings")
-def get_standings():
-    query = """
-        WITH completed AS (
-            SELECT *
-            FROM games
-            WHERE played_at IS NOT NULL OR home_score <> 0 OR away_score <> 0
-        ),
-        results AS (
-            SELECT
-                home_team_id AS team_id,
-                CASE WHEN home_score > away_score THEN 1 ELSE 0 END AS wins,
-                CASE WHEN home_score < away_score THEN 1 ELSE 0 END AS losses,
-                CASE WHEN home_score = away_score THEN 1 ELSE 0 END AS ties
-            FROM completed
-            UNION ALL
-            SELECT
-                away_team_id AS team_id,
-                CASE WHEN away_score > home_score THEN 1 ELSE 0 END AS wins,
-                CASE WHEN away_score < home_score THEN 1 ELSE 0 END AS losses,
-                CASE WHEN home_score = away_score THEN 1 ELSE 0 END AS ties
-            FROM completed
-        )
-        SELECT
-            t.id AS teamId,
-            t.name AS name,
-            t.abbreviation AS abbreviation,
-            t.conference AS conference,
-            t.division AS division,
-            COALESCE(SUM(r.wins), 0) AS wins,
-            COALESCE(SUM(r.losses), 0) AS losses,
-            COALESCE(SUM(r.ties), 0) AS ties
-        FROM teams AS t
-        LEFT JOIN results AS r ON r.team_id = t.id
-        GROUP BY t.id
-        ORDER BY t.conference, t.division, wins DESC, losses ASC, ties DESC, t.name
-    """
-    with get_connection() as connection:
-        rows = connection.execute(query).fetchall()
-    standings: list[dict] = []
-    for row in rows:
-        games_played = row["wins"] + row["losses"] + row["ties"]
-        win_pct = round(row["wins"] / games_played, 3) if games_played else 0.0
-        payload = row_to_dict(row)
-        payload["winPct"] = win_pct
-        standings.append(payload)
-    return standings
-=======
         results = connection.execute(
             """
             SELECT week, home_team_id, away_team_id, home_score, away_score
@@ -912,4 +837,3 @@
 
 
 
->>>>>>> dd9db3a0
